--- conflicted
+++ resolved
@@ -18,17 +18,8 @@
 itertools = "0.10.5"
 educe = "0.6.0"
 memmap2 = "0.9.5"
-<<<<<<< HEAD
+rayon = { version = "1.10", optional = true }
 fields_macro = { path = "fields_macro" }
-
-[dev-dependencies]
-criterion = "0.4"
-
-[features]
-simd = []
-
-=======
-rayon = { version = "1.10", optional = true }
 
 [dev-dependencies]
 criterion = "0.7"
@@ -45,5 +36,4 @@
 [[bench]]
 name = "provers"
 path = "benches/provers.rs"
-harness = false
->>>>>>> 4b8044ff
+harness = false