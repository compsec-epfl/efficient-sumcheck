[package]
name = "space-efficient-sumcheck"
version = "0.0.2"
authors = ["arkworks maintainers"]
description = "TODO"
repository = "https://github.com/compsec-epfl/space-efficient-sumcheck"
include = ["Cargo.toml", "src", "README.md", "LICENSE-APACHE", "LICENSE-MIT"]
edition = "2021"

[dependencies]
ark-ff = "0.5.0"
ark-poly = "0.5.0"
<<<<<<< HEAD
ark-std = "0.5.0"
ark-serialize = "0.5.0"
num-bigint = "0.4"
num-traits = "0.2"
zeroize = "1.8.1"
itertools = "0.10.5"
educe = "0.6.0"
fields_macro = { path = "fields_macro" }
=======
ark-serialize = "0.5.0"
ark-std ="0.5.0"
memmap2 = "0.9.5"
>>>>>>> 48da56f3

[dev-dependencies]
criterion = "0.4"

[features]
simd = []
<|MERGE_RESOLUTION|>--- conflicted
+++ resolved
@@ -10,7 +10,6 @@
 [dependencies]
 ark-ff = "0.5.0"
 ark-poly = "0.5.0"
-<<<<<<< HEAD
 ark-std = "0.5.0"
 ark-serialize = "0.5.0"
 num-bigint = "0.4"
@@ -18,15 +17,12 @@
 zeroize = "1.8.1"
 itertools = "0.10.5"
 educe = "0.6.0"
+memmap2 = "0.9.5"
 fields_macro = { path = "fields_macro" }
-=======
-ark-serialize = "0.5.0"
-ark-std ="0.5.0"
-memmap2 = "0.9.5"
->>>>>>> 48da56f3
 
 [dev-dependencies]
 criterion = "0.4"
 
 [features]
 simd = []
+
