use ark_ff::Field;
use std::collections::BTreeSet;

use crate::{
    messages::VerifierMessages,
    multilinear_product::{BlendyProductProver, BlendyProductProverConfig, TimeProductProver},
    order_strategy::SignificantBitOrder,
    prover::Prover,
    streams::{Stream, StreamIterator},
};

impl<F: Field, S: Stream<F>> Prover<F> for BlendyProductProver<F, S> {
    type ProverConfig = BlendyProductProverConfig<F, S>;
    type ProverMessage = Option<(F, F, F)>;
    type VerifierMessage = Option<F>;

    fn claim(&self) -> F {
        self.claim
    }

    fn new(prover_config: Self::ProverConfig) -> Self {
        let num_variables: usize = prover_config.num_variables;
        let num_stages: usize = prover_config.num_stages;
        let stage_size: usize = num_variables / num_stages;
        let max_rounds_phase2: usize = num_variables.div_ceil(2 * num_stages);

        let last_round_phase1: usize = 2;
        let last_round_phase3: usize = num_variables - num_variables.div_ceil(num_stages);

        let state_comp_set: BTreeSet<usize> = {
            let mut current_round: usize = last_round_phase1 + 1;
            let mut state_comp_set: BTreeSet<usize> = BTreeSet::new();
            while current_round <= last_round_phase3 {
                state_comp_set.insert(current_round);
                current_round =
                    std::cmp::min(current_round + max_rounds_phase2, current_round * 2 - 1); // the minus one is a time-efficiency optimization
                current_round = std::cmp::max(current_round, 2);
            }
            state_comp_set
        };
        assert!(state_comp_set.len() > 0);

        let last_round: usize = *state_comp_set.iter().max().unwrap();
        let vsbw_prover = TimeProductProver::<F, S> {
            claim: prover_config.claim,
            current_round: 0,
            evaluations: vec![None; 2],
            streams: None,
            num_variables: num_variables - last_round + 1,
            inverse_four: F::from(4_u32).inverse().unwrap(),
        };

        let stream_iterators = prover_config
            .streams
            .iter()
            .cloned()
            .map(|s| StreamIterator::<F, S, SignificantBitOrder>::new(s))
            .collect();

        // return the BlendyProver instance
        Self {
            claim: prover_config.claim,
            current_round: 0,
            streams: prover_config.streams,
            stream_iterators,
            num_stages,
            num_variables,
            last_round_phase1,
            verifier_messages: VerifierMessages::new(&vec![]),
            verifier_messages_round_comp: VerifierMessages::new(&vec![]),
            x_table: vec![],
            y_table: vec![],
            j_prime_table: vec![],
            stage_size,
            inverse_four: F::from(4_u32).inverse().unwrap(),
            prev_table_round_num: 0,
            prev_table_size: 0,
            state_comp_set,
            switched_to_vsbw: false,
            vsbw_prover,
        }
    }

    fn next_message(&mut self, verifier_message: Self::VerifierMessage) -> Self::ProverMessage {
        // Ensure the current round is within bounds
        if self.current_round >= self.total_rounds() {
            return None;
        }

        if !self.is_initial_round() {
            // this holds everything
            self.verifier_messages
                .receive_message(verifier_message.unwrap());
            // this holds the randomness for between state computation r2
            self.verifier_messages_round_comp
                .receive_message(verifier_message.unwrap());
        }

        self.init_round_vars();

        self.compute_state();

        let sums: (F, F, F) = self.compute_round();

        // Increment the round counter
        self.current_round += 1;
        if self.switched_to_vsbw {
            self.vsbw_prover.current_round += 1;
        }
        // Return the computed polynomial sums
        Some(sums)
    }
}

#[cfg(test)]
mod tests {
    use ark_poly::multivariate::{SparsePolynomial, SparseTerm};

    use crate::{
        multilinear_product::{BlendyProductProver, BlendyProductProverConfig},
        order_strategy::SignificantBitOrder,
        prover::{ProductProverConfig, Prover},
        streams::{multivariate_product_claim, MemoryStream, Stream},
        tests::{
            multilinear_product::{BasicProductProver, BasicProductProverConfig},
            polynomials::Polynomial,
            BenchStream, F64,
        },
        ProductSumcheck,
    };

    // the stream has to be in SigBit order for this to work
    // #[test]
    // fn parity_with_basic_prover() {
    //     consistency_test::<F64, BenchStream<F64>, BlendyProductProver<F64, BenchStream<F64>>>();
    // }

<<<<<<< HEAD
    // #[test]
    // fn consistency_test_with_next_iterator() {
    //     // get evals in lexicographic order
    //     let num_variables = 8;
    //     let s_tmp: BenchStream<F64> = BenchStream::<F64>::new(num_variables).into();
    //     let mut evals: Vec<F64> = Vec::with_capacity(1 << num_variables);
    //     for i in 0..(1 << num_variables) {
    //         evals.push(s_tmp.evaluation(i));
    //     }

    //     // create the stream in SigBit order
    //     let s: MemoryStream<F64> =
    //         MemoryStream::new_from_lex::<SignificantBitOrder>(evals.clone()).into();
    //     let claim: F64 = multivariate_product_claim(vec![s.clone(), s.clone()]);

    //     // get transcript from Blendy prover
    //     let prover_transcript: ProductSumcheck<F64> = ProductSumcheck::<F64>::prove::<
    //         MemoryStream<F64>,
    //         BlendyProductProver<F64, MemoryStream<F64>>,
    //     >(
    //         &mut Prover::<F64>::new(BlendyProductProverConfig::default(
    //             claim,
    //             num_variables,
    //             vec![s.clone(), s],
    //         )),
    //         &mut ark_std::test_rng(),
    //     );

    //     // get transcript from SanityProver
    //     let p: SparsePolynomial<F64, SparseTerm> =
    //         <SparsePolynomial<F64, SparseTerm> as Polynomial<F64>>::from_hypercube_evaluations(
    //             evals,
    //         );
    //     let mut sanity_prover = BasicProductProver::<F64>::new(BasicProductProverConfig::new(
    //         claim.clone(),
    //         num_variables,
    //         p.clone(),
    //         p,
    //     ));
    //     let sanity_prover_transcript = ProductSumcheck::<F64>::prove::<
    //         MemoryStream<F64>,
    //         BasicProductProver<F64>,
    //     >(&mut sanity_prover, &mut ark_std::test_rng());

    //     // ensure the transcript is identical
    //     assert_eq!(prover_transcript.is_accepted, true);
    //     assert_eq!(prover_transcript, sanity_prover_transcript);
    // }
=======
    #[test]
    fn consistency_test_with_next_iterator() {
        // get evals in lexicographic order
        let num_variables = 8;
        let s_tmp: BenchStream<F64> = BenchStream::<F64>::new(num_variables).into();
        let mut evals: Vec<F64> = Vec::with_capacity(1 << num_variables);
        for i in 0..(1 << num_variables) {
            evals.push(s_tmp.evaluation(i));
        }

        // create the stream in SigBit order
        let s: MemoryStream<F64> =
            MemoryStream::new_from_lex::<SignificantBitOrder>(evals.clone()).into();
        let claim: F64 = multivariate_product_claim(vec![s.clone(), s.clone()]);

        // get transcript from Blendy prover
        let prover_transcript: ProductSumcheck<F64> = ProductSumcheck::<F64>::prove::<
            MemoryStream<F64>,
            BlendyProductProver<F64, MemoryStream<F64>>,
        >(
            &mut Prover::<F64>::new(BlendyProductProverConfig::default(
                claim,
                num_variables,
                vec![s.clone(), s.clone()],
            )),
            &mut ark_std::test_rng(),
        );

        // get transcript from SanityProver
        let p: SparsePolynomial<F64, SparseTerm> =
            <SparsePolynomial<F64, SparseTerm> as Polynomial<F64>>::from_hypercube_evaluations(
                s.evaluations.clone(),
            );
        let mut sanity_prover = BasicProductProver::<F64>::new(BasicProductProverConfig::new(
            claim.clone(),
            num_variables,
            p.clone(),
            p,
        ));
        let sanity_prover_transcript = ProductSumcheck::<F64>::prove::<
            MemoryStream<F64>,
            BasicProductProver<F64>,
        >(&mut sanity_prover, &mut ark_std::test_rng());

        // ensure the transcript is identical
        assert_eq!(prover_transcript.is_accepted, true);
        assert_eq!(prover_transcript, sanity_prover_transcript);
    }
>>>>>>> 4b8044ff
}<|MERGE_RESOLUTION|>--- conflicted
+++ resolved
@@ -135,56 +135,6 @@
     //     consistency_test::<F64, BenchStream<F64>, BlendyProductProver<F64, BenchStream<F64>>>();
     // }
 
-<<<<<<< HEAD
-    // #[test]
-    // fn consistency_test_with_next_iterator() {
-    //     // get evals in lexicographic order
-    //     let num_variables = 8;
-    //     let s_tmp: BenchStream<F64> = BenchStream::<F64>::new(num_variables).into();
-    //     let mut evals: Vec<F64> = Vec::with_capacity(1 << num_variables);
-    //     for i in 0..(1 << num_variables) {
-    //         evals.push(s_tmp.evaluation(i));
-    //     }
-
-    //     // create the stream in SigBit order
-    //     let s: MemoryStream<F64> =
-    //         MemoryStream::new_from_lex::<SignificantBitOrder>(evals.clone()).into();
-    //     let claim: F64 = multivariate_product_claim(vec![s.clone(), s.clone()]);
-
-    //     // get transcript from Blendy prover
-    //     let prover_transcript: ProductSumcheck<F64> = ProductSumcheck::<F64>::prove::<
-    //         MemoryStream<F64>,
-    //         BlendyProductProver<F64, MemoryStream<F64>>,
-    //     >(
-    //         &mut Prover::<F64>::new(BlendyProductProverConfig::default(
-    //             claim,
-    //             num_variables,
-    //             vec![s.clone(), s],
-    //         )),
-    //         &mut ark_std::test_rng(),
-    //     );
-
-    //     // get transcript from SanityProver
-    //     let p: SparsePolynomial<F64, SparseTerm> =
-    //         <SparsePolynomial<F64, SparseTerm> as Polynomial<F64>>::from_hypercube_evaluations(
-    //             evals,
-    //         );
-    //     let mut sanity_prover = BasicProductProver::<F64>::new(BasicProductProverConfig::new(
-    //         claim.clone(),
-    //         num_variables,
-    //         p.clone(),
-    //         p,
-    //     ));
-    //     let sanity_prover_transcript = ProductSumcheck::<F64>::prove::<
-    //         MemoryStream<F64>,
-    //         BasicProductProver<F64>,
-    //     >(&mut sanity_prover, &mut ark_std::test_rng());
-
-    //     // ensure the transcript is identical
-    //     assert_eq!(prover_transcript.is_accepted, true);
-    //     assert_eq!(prover_transcript, sanity_prover_transcript);
-    // }
-=======
     #[test]
     fn consistency_test_with_next_iterator() {
         // get evals in lexicographic order
@@ -233,5 +183,4 @@
         assert_eq!(prover_transcript.is_accepted, true);
         assert_eq!(prover_transcript, sanity_prover_transcript);
     }
->>>>>>> 4b8044ff
 }